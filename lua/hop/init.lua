--- conflicted
+++ resolved
@@ -64,6 +64,9 @@
   if vim.fn.has("nvim-0.6") == 1 then
     hint_state.diag_ns = vim.diagnostic.get_namespaces()
   end
+
+  -- Store users cursorline state
+  hint_state.cursorline = vim.api.nvim_win_get_option(vim.api.nvim_get_current_win(), 'cursorline')
 
   return hint_state
 end
@@ -157,6 +160,12 @@
   local cur_offset = cur_info[4]
   local virt_col = cur_info[5] - 1
   local cur_line = vim.api.nvim_get_current_line()
+
+  -- toggle cursorline off if currently set
+  local cursorline_info = vim.api.nvim_win_get_option(vim.api.nvim_get_current_win(), 'cursorline')
+  if cursorline_info == true then
+    vim.api.nvim_win_set_option(vim.api.nvim_get_current_win(), 'cursorline', false)
+  end
 
   -- first check to see if cursor is in a tab char or past end of line
   if cur_offset ~= 0 then
@@ -258,66 +267,6 @@
 
 -- Move the cursor at a given location.
 --
-<<<<<<< HEAD
--- The 'hint_mode' argument is the mode to use to hint the buffer.
-local function hint_with(hint_mode, opts)
-  -- get a bunch of information about the window and the cursor
-  local win_info = vim.fn.getwininfo(vim.api.nvim_get_current_win())[1]
-  local win_view = vim.fn.winsaveview()
-  local top_line = win_info.topline - 1
-  local bot_line = win_info.botline - 1
-  local cursor_pos = vim.api.nvim_win_get_cursor(0)
-  local cursorline_info = vim.api.nvim_win_get_option(vim.api.nvim_get_current_win(), 'cursorline')
-
-  -- toggle cursorline off if currently set
-  if cursorline_info == true then
-    vim.api.nvim_win_set_option(vim.api.nvim_get_current_win(), 'cursorline', false)
-  end
-
-  -- adjust the visible part of the buffer to hint based on the direction
-  local direction = opts.direction
-  local direction_mode = nil
-  if direction == hint.HintDirection.BEFORE_CURSOR then
-    bot_line = cursor_pos[1] - 1
-    direction_mode = { cursor_col = cursor_pos[2], direction = direction }
-  elseif direction == hint.HintDirection.AFTER_CURSOR then
-    top_line = cursor_pos[1] - 1
-    direction_mode = { cursor_col = cursor_pos[2], direction = direction }
-  end
-
-  -- NOTE: due to an (unknown yet) bug in neovim, the sign_width is not correctly reported when shifting the window
-  -- view inside a non-wrap window, so we can’t rely on this; for this reason, we have to implement a weird hack that
-  -- is going to disable the signs while hop is running (I’m sorry); the state is restored after jump
-  -- local left_col_offset = win_info.variables.context.number_width + win_info.variables.context.sign_width
-  local win_width = nil
-
-  -- hack to get the left column offset in nowrap
-  if not vim.wo.wrap then
-    vim.api.nvim_win_set_cursor(0, { cursor_pos[1], 0 })
-    local left_col_offset = vim.fn.wincol() - 1
-    vim.fn.winrestview(win_view)
-    win_width = win_info.width - left_col_offset
-  end
-
-  -- create the highlight group and grey everything out; the highlight group will allow us to clean everything at once
-  -- when hop quits
-  local hl_ns = vim.api.nvim_create_namespace('')
-  grey_things_out(0, hl_ns, top_line, bot_line, direction_mode)
-
-  -- get the buffer lines and create hints; hint_counts allows us to display some error diagnostics to the user, if any,
-  -- or even perform direct jump in the case of a single match
-  local win_lines = vim.api.nvim_buf_get_lines(0, top_line, bot_line + 1, false)
-  local hints, hint_counts = hint.create_hints(
-    hint_mode,
-    win_width,
-    cursor_pos,
-    win_view.leftcol,
-    top_line,
-    win_lines,
-    direction,
-    opts
-  )
-=======
 -- Add option to shift cursor by column offset
 --
 -- This function will update the jump list.
@@ -370,7 +319,6 @@
   -- create jump targets
   local generated = jump_target_gtr(opts)
   local jump_target_count = #generated.jump_targets
->>>>>>> dedff244
 
   local h = nil
   if jump_target_count == 0 then
@@ -399,11 +347,7 @@
   while h == nil do
     local ok, key = pcall(vim.fn.getchar)
     if not ok then
-<<<<<<< HEAD
-      M.quit(0, hl_ns, cursorline_info)
-=======
       M.quit(hs)
->>>>>>> dedff244
       break
     end
     local not_special_key = true
@@ -420,21 +364,12 @@
     end
 
     if not_special_key and opts.keys:find(key, 1, true) then
-<<<<<<< HEAD
-      -- If this is a key used in hop (via opts.keys), deal with it in hop
-      h = M.refine_hints(0, key, opts.teasing, direction_mode, hint_state, cursorline_info)
-      vim.cmd('redraw')
-    else
-      -- If it's not, quit hop
-      M.quit(0, hl_ns, cursorline_info)
-=======
       -- If this is a key used in Hop (via opts.keys), deal with it in Hop
       h = M.refine_hints(key, hs, callback, opts)
       vim.cmd('redraw')
     else
       -- If it's not, quit Hop
       M.quit(hs)
->>>>>>> dedff244
       -- If the key captured via getchar() is not the quit_key, pass it through
       -- to nvim to be handled normally (including mappings)
       if key ~= vim.api.nvim_replace_termcodes(opts.quit_key, true, false, true) then
@@ -449,13 +384,8 @@
 --
 -- Refining hints allows to advance the state machine by one step. If a terminal step is reached, this function jumps to
 -- the location. Otherwise, it stores the new state machine.
-<<<<<<< HEAD
-function M.refine_hints(buf_handle, key, teasing, direction_mode, hint_state, cursorline_info)
-  local h, hints, update_count = hint.reduce_hints_lines(hint_state.hints, key)
-=======
 function M.refine_hints(key, hint_state, callback, opts)
   local h, hints = hint.reduce_hints(hint_state.hints, key)
->>>>>>> dedff244
 
   if h == nil then
     if #hints == 0 then
@@ -468,11 +398,7 @@
     clear_namespace(hint_state.buf_list, hint_state.hl_ns)
     hint.set_hint_extmarks(hint_state.hl_ns, hints, opts)
   else
-<<<<<<< HEAD
-    M.quit(buf_handle, hint_state.hl_ns, cursorline_info)
-=======
     M.quit(hint_state)
->>>>>>> dedff244
 
     -- prior to jump, register the current position into the jump list
     vim.cmd("normal! m'")
@@ -483,25 +409,19 @@
 end
 
 -- Quit Hop and delete its resources.
-<<<<<<< HEAD
---
--- This works only if the current buffer is Hop one.
-function M.quit(buf_handle, hl_ns, cursorline_info)
-  clear_namespace(buf_handle, hl_ns)
-  -- toggle cursorline back on
-  if cursorline_info == true then
-    print("TRACE")
-    vim.api.nvim_win_set_option(vim.api.nvim_get_current_win(), 'cursorline', true)
-=======
 function M.quit(hint_state)
   clear_namespace(hint_state.buf_list, hint_state.hl_ns)
   clear_namespace(hint_state.buf_list, hint_state.dim_ns)
 
+  -- Restore users cursorline setting
+  if hint_state.cursorline == true then
+    vim.api.nvim_win_set_option(vim.api.nvim_get_current_win(), 'cursorline', true)
+  end
+
   for _, buf in ipairs(hint_state.buf_list) do
     if vim.fn.has("nvim-0.6") == 1 then
       for ns in pairs(hint_state.diag_ns) do vim.diagnostic.show(ns, buf) end
     end
->>>>>>> dedff244
   end
 end
 
